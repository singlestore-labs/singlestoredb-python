--- conflicted
+++ resolved
@@ -1058,123 +1058,6 @@
             'number of args in the decorator does not match '
             'the number of parameters in the function signature',
         )
-<<<<<<< HEAD
-
-    elif isinstance(args_overrides, dict):
-        for s in spec_diff:
-            if s not in args_overrides:
-                raise TypeError(
-                    'missing annotations for {} in {}'
-                    .format(', '.join(spec_diff), name),
-                )
-
-    elif isinstance(args_overrides, list):
-        if len(arg_names) != len(args_overrides):
-            raise TypeError(
-                'number of annotations does not match in {}: {}'
-                .format(name, ', '.join(spec_diff)),
-            )
-
-    for i, arg in enumerate(arg_names):
-
-        if isinstance(args_overrides, list):
-            sql = args_overrides[i]
-            arg_type = sql_to_dtype(sql)
-        elif isinstance(args_overrides, dict) and arg in args_overrides:
-            sql = args_overrides[arg]
-            arg_type = sql_to_dtype(sql)
-        elif isinstance(args_overrides, str):
-            sql = args_overrides
-            arg_type = sql_to_dtype(sql)
-        elif args_overrides is not None \
-                and not isinstance(args_overrides, (list, dict, str)):
-            raise TypeError(f'unrecognized type for arguments: {args_overrides}')
-        else:
-            arg_type = collapse_dtypes([
-                classify_dtype(x) for x in simplify_dtype(annotations[arg])
-            ])
-            sql = dtype_to_sql(arg_type, function_type=function_type)
-        args.append(dict(name=arg, dtype=arg_type, sql=sql, default=defaults[i]))
-
-    if returns_overrides is None \
-            and signature.return_annotation is inspect.Signature.empty:
-        raise TypeError(f'no return value annotation in function {name}')
-
-    if isinstance(returns_overrides, str):
-        sql = returns_overrides
-        out_type = sql_to_dtype(sql)
-
-    elif isinstance(returns_overrides, list):
-        if not output_fields:
-            output_fields = [
-                string.ascii_letters[i] for i in range(len(returns_overrides))
-            ]
-        out_type = 'tuple[' + collapse_dtypes([
-            classify_dtype(x)
-            for x in simplify_dtype(returns_overrides)
-        ]).replace('|', ',') + ']'
-        sql = dtype_to_sql(
-            out_type, function_type=function_type, field_names=output_fields,
-        )
-
-    elif dataclasses.is_dataclass(returns_overrides):
-        out_type = collapse_dtypes([
-            classify_dtype(x)
-            for x in simplify_dtype([x.type for x in returns_overrides.fields])
-        ])
-        output_fields = [x.name for x in returns_overrides.fields]
-        sql = dtype_to_sql(
-            out_type,
-            function_type=function_type,
-            field_names=output_fields,
-        )
-
-    elif has_pydantic and inspect.isclass(returns_overrides) \
-            and issubclass(returns_overrides, pydantic.BaseModel):
-        out_type = collapse_dtypes([
-            classify_dtype(x)
-            for x in simplify_dtype([x for x in returns_overrides.model_fields.values()])
-        ])
-        output_fields = [x for x in returns_overrides.model_fields.keys()]
-        sql = dtype_to_sql(
-            out_type,
-            function_type=function_type,
-            field_names=output_fields,
-        )
-
-    elif returns_overrides is not None and not isinstance(returns_overrides, str):
-        raise TypeError(f'unrecognized type for return value: {returns_overrides}')
-
-    else:
-        if not output_fields:
-            if dataclasses.is_dataclass(signature.return_annotation):
-                output_fields = [
-                    x.name for x in dataclasses.fields(signature.return_annotation)
-                ]
-            elif has_pydantic and inspect.isclass(signature.return_annotation) \
-                    and issubclass(signature.return_annotation, pydantic.BaseModel):
-                output_fields = list(signature.return_annotation.model_fields.keys())
-
-        out_type = collapse_dtypes([
-            classify_dtype(x) for x in simplify_dtype(signature.return_annotation)
-        ])
-
-        if not output_fields:
-            output_fields = [
-                string.ascii_letters[i] for i in range(out_type.count(',')+1)
-            ]
-
-        sql = dtype_to_sql(
-            out_type, function_type=function_type, field_names=output_fields,
-        )
-
-    out['returns'] = dict(
-                         dtype=out_type,
-                         sql=sql,
-                         default=None,
-                         field_names=output_fields,
-    )
-=======
 
     params = list(signature.parameters.values())
 
@@ -1219,7 +1102,6 @@
             'input data formats must be all be the same: '
             f'{", ".join(args_data_formats)}',
         )
->>>>>>> 34a9644d
 
     out['args_data_format'] = args_data_formats[0] if args_data_formats else 'scalar'
 
